--- conflicted
+++ resolved
@@ -37,19 +37,11 @@
 # into the 'requirements.txt' file.
 requires = [
     # minimal requirements listing
-<<<<<<< HEAD
     "cmlibs.maths",
     "cmlibs.utils",
     "cmlibs.widgets",
     "cmlibs.zinc",
-    "fieldfitter >= 0.2",
-=======
-    "cmlibs.maths >= 0.3"
     "fieldfitter >= 0.3",
-    "cmlibs.utils >= 0.4",
-    "cmlibs.zinc > 3.99",
-    "cmlibs.widgets >= 2.3",
->>>>>>> 19086888
     "PySide6"
 ]
 source_license = readfile("LICENSE")
